'use strict';
'use console';

/* eslint-disable no-console */
/* eslint-disable no-await-in-loop */

const fs = require('fs-extra');
const prompt = require('syncprompt');
const _ = require('lodash');
const reply = require('../../lib/reply')();
const display = require('../../lib/display')();

module.exports = (cliConfig) => {
    const terasliceClient = require('teraslice-client-js')({
        host: cliConfig.cluster_url
    });

    const annotation = require('../../lib/annotation')(cliConfig);
    cliConfig.type = 'job';

    async function showPrompt(actionIn) {
        let answer = false;
        const action = _.startCase(actionIn);
        const response = prompt(`${action} (Y/N)? > `);
        if (response === 'Y' || response === 'y') {
            answer = true;
        }
        return answer;
    }

    async function restart() {
        if (await stop()) {
            await start();
        }
        if (cliConfig.add_annotation) {
            await annotation.add('Restart');
        }
    }

    async function stop(action = 'stop') {
        let waitCountStop = 0;
        const waitMaxStop = 10;
        let stopTimedOut = false;
        let jobsStopped = 0;
        let allJobsStopped = false;
        let jobs = [];

        if (cliConfig.all_jobs) {
            jobs = await save();
        } else {
<<<<<<< HEAD
            await checkForId();
            jobs = await save(false);
            const id = _.find(jobs, { job_id: cliConfig.job_id });
            if (id !== undefined) {
                jobs = [];
                jobs.push(id);
                console.log(`Stop job: ${cliConfig.job_id}`);
=======
            if (cliConfig.all_jobs) {
                jobs = await save();
            } else {
                jobs = await save(false);
                const id = _.find(jobs, { job_id: cliConfig.deets.id });
                if (id !== undefined) {
                    jobs = [];
                    jobs.push(id);
                    console.log(`Stop job: ${cliConfig.deets.id}`);
                }
            }
            if (jobs.length === 0) {
                reply.error(`No jobs to ${action}`);
                return null;
>>>>>>> cecac662
            }
        }
        if (jobs.length === 0) {
            reply.error(`No jobs to ${action}`);
            return;
        }
        if (jobs.length === 1) {
            cliConfig.yes = true;
        }

        if (cliConfig.yes || await showPrompt(action)) {
            while (!stopTimedOut) {
                if (waitCountStop >= waitMaxStop) {
                    break;
                }
                try {
                    await changeStatus(jobs, action);
                    stopTimedOut = true;
                } catch (err) {
                    stopTimedOut = false;
                    reply.error(`> ${action} job(s) had an error [${err.message}]`);
                    jobsStopped = await status(false, false);
                }
                waitCountStop += 1;
            }

            let waitCount = 0;
            const waitMax = 15;
            while (!allJobsStopped) {
                jobsStopped = await status(false, false);
                await _.delay(() => {}, 50);
                if (jobsStopped.length === 0) {
                    allJobsStopped = true;
                }
                if (waitCount >= waitMax) {
                    break;
                }
                waitCount += 1;
            }
            if (allJobsStopped) {
                console.log('> All jobs %s.', await setAction(action, 'past'));
                if (cliConfig.add_annotation) {
                    console.log('adding annotation');
                    await annotation.add(_.startCase(action));
                }
            }
<<<<<<< HEAD
        }
        return allJobsStopped;
    }

    async function checkForId() {
        if (!_.has(cliConfig, 'job_id')) {
            reply.fatal('job id required');
=======
        } else {
            const jobs = [];
            jobs.push(jobContents.__metadata.cli);
            await changeStatus(jobs, action);
        }
    }

    async function updateJobFile() {
        const jobContents = cliConfig.job_file_content;
        const jobFilePath = cliConfig.job_file_path;
        _.set(jobContents, '__metadata.cli.cluster', cliConfig.cluster);
        _.set(jobContents, '__metadata.cli.cluster_url', cliConfig.cluster_url);
        _.set(jobContents, '__metadata.cli.version', cliConfig.version);
        _.set(jobContents, '__metadata.cli.job_id', cliConfig.job_id);
        _.set(jobContents, '__metadata.cli.updated', datetime.create()
            .format('m/d/Y H:M:S'));
        await createJsonFile(jobFilePath, jobContents);
        reply.green('Updated job file with cli metadata');
    }

    async function register() {
        // TODO error checking
        await asset.load();
        const jobContents = cliConfig.job_file_content;
        const registeredResponse = await terasliceClient.jobs.submit(jobContents, !cliConfig.run);

        if (registeredResponse) {
            cliConfig.job_id = registeredResponse.id();
        } else {
            cliConfig.job_id = cliConfig.job_file_content.cli.job_id;
        }

        reply.green(`Successfully registered job: ${cliConfig.job_id} on ${cliConfig.cluster}`);
        await updateJobFile();
        if (cliConfig.run) {
            reply.green(`New job started on ${cliConfig.cluster}`);
>>>>>>> cecac662
        }
    }
    async function start(action = 'start') {
        let jobs = [];

        // start job with job file
        if (!cliConfig.all_jobs) {
            await checkForId();
            const id = await terasliceClient.jobs.wrap(cliConfig.job_id).config();
            if (id !== undefined) {
                id.slicer = {};
                id.slicer.workers_active = id.workers;
                jobs.push(id);
            }
        } else {
            jobs = await fs.readJson(cliConfig.state_file);
        }
        if (jobs.length === 0) {
            reply.error(`No jobs to ${action}`);
            return;
        }

        if (cliConfig.info) {
            await displayInfo();
        }
        await displayJobs(jobs, true);
        /*
        if (_.has(cliConfig, 'job_id')) {
            cliConfig.yes = true;
        }
        */
        if (jobs.length === 1) {
            cliConfig.yes = true;
        }
        if (cliConfig.yes || await showPrompt(action)) {
            await changeStatus(jobs, action);
            let waitCount = 0;
            const waitMax = 10;
            let jobsStarted = 0;
            let allWorkersStarted = false;

            console.log('> Waiting for workers to start');
            while (!allWorkersStarted || waitCount < waitMax) {
                jobsStarted = await status(false, false);
                waitCount += 1;
                allWorkersStarted = await checkWorkerCount(jobs, jobsStarted);
            }

            let allAddedWorkersStarted = false;
            if (allWorkersStarted) {
                // add extra workers
                waitCount = 0;
                await addWorkers(jobs, jobsStarted);
                while (!allAddedWorkersStarted || waitCount < waitMax) {
                    jobsStarted = await status(false, false);
                    waitCount += 1;
                    allAddedWorkersStarted = await checkWorkerCount(jobs, jobsStarted, true);
                }
            }
            if (allAddedWorkersStarted) {
                await status(false, true);
                console.log('> All jobs and workers %s', await setAction(action, 'past'));
                if (cliConfig.add_annotation) {
                    await annotation.add(_.startCase(action));
                }
            }
        } else {
            console.log('bye!');
        }
    }


    async function workers() {
<<<<<<< HEAD
        await checkForId();
        const response = await terasliceClient.jobs.wrap(cliConfig.job_id)
            .changeWorkers(cliConfig.action, cliConfig.num);
        console.log(`> job: ${cliConfig.job_id} ${response}`);
=======
        const response = await terasliceClient.jobs
            .wrap(cliConfig.deets.id)
            .changeWorkers(cliConfig.action, cliConfig.num);
        await reply.green(response);
>>>>>>> cecac662
    }

    async function pause() {
        await stop('pause');
    }

    async function resume() {
        await start('resume');
    }

    async function addWorkers(expectedJobs, actualJobs) {
        for (const job of actualJobs) {
            for (const expectedJob of expectedJobs) {
                let addWorkersOnce = true;

                if (expectedJob.job_id === job.job_id) {
                    if (addWorkersOnce) {
                        let workers2add = 0;
                        if (_.has(expectedJob, 'slicer.workers_active')) {
                            workers2add = expectedJob.slicer.workers_active - expectedJob.workers;
                        }
                        if (workers2add > 0) {
                            console.log(`> Adding ${workers2add} worker(s) to ${job.job_id}`);
                            await terasliceClient.jobs.wrap(job.job_id).changeWorkers('add', workers2add);
                            await _.delay(() => {}, 50);
                        }
                        addWorkersOnce = false;
                    }
                }
            }
        }
    }

    async function checkWorkerCount(expectedJobs, actualJobs, addedWorkers = false) {
        let allWorkersStartedCount = 0;
        let allWorkers = false;
        let expectedWorkers = 0;
        let activeWorkers = 0;
        for (const job of actualJobs) {
            for (const expectedJob of expectedJobs) {
                if (expectedJob.job_id === job.job_id) {
                    if (addedWorkers) {
                        if (_.has(expectedJob, 'slicer.workers_active')) {
                            expectedWorkers = job.slicer.workers_active;
                        } else {
                            reply.fatal('no expected workers');
                        }
                    } else {
                        expectedWorkers = expectedJob.workers;
                    }
                    if (_.has(job, 'slicer.workers_active')) {
                        activeWorkers = job.slicer.workers_active;
                    }
                    if (expectedWorkers === activeWorkers) {
                        allWorkersStartedCount += 1;
                    }
                }
            }
        }
        if (allWorkersStartedCount === expectedJobs.length) {
            allWorkers = true;
        }
        return allWorkers;
    }

    async function save() {
        return status(true, true);
    }

    async function status(saveState = false, showJobs = true) {
        const jobs = [];
        if (cliConfig.info) {
            await displayInfo();
        }
        let controllers = '';
        try {
            controllers = await terasliceClient.cluster.controllers();
        } catch (e) {
            controllers = await terasliceClient.cluster.slicers();
        }
        for (const jobStatus of cliConfig.statusList) {
            let jobsTemp = '';
            const exResult = await terasliceClient.ex.list(jobStatus);
            jobsTemp = await controllerStatus(exResult, jobStatus, controllers);

            _.each(jobsTemp, (job) => {
                jobs.push(job);
            });
        }

        if (jobs.length > 0) {
            if (showJobs) {
                await displayJobs(jobs);
            }
            if (saveState) {
                await fs.writeJson(cliConfig.state_file, jobs, { spaces: 4 });
            }
        } else {
            reply.error(`no jobs on ${cliConfig.cluster}`);
        }

        return jobs;
    }

    async function list() {
        if (cliConfig.info) {
            await displayInfo();
        }
        const jobs = await terasliceClient.jobs.list();
        if (jobs.length > 0) {
            await displayJobsList(jobs, false);
        }

        return jobs;
    }


    async function run() {
        await start();
    }

    async function recover() {
        const response = await terasliceClient.jobs.wrap(cliConfig.job_id).recover();
        if (_.has(response, 'job_id')) {
            console.log(`> job_id ${cliConfig.job_id} recovered`);
        } else {
            console.log(response);
        }
    }

    async function view() {
<<<<<<< HEAD
        // view job on cluster
        await checkForId();
        const response = await terasliceClient.jobs.wrap(cliConfig.job_id).config();
        console.log(JSON.stringify(response, null, 4));
=======
        // view job on cluster using details from job file
        if (cliConfig.deets.file != null) {
            await checks.returnJobData();
            const jobId = cliConfig.job_file_content.__metadata.cli.job_id;
            cliConfig.cluster = cliConfig.job_file_content.__metadata.cli.cluster;
            cliConfig.cluster_url = cliConfig.job_file_content.__metadata.cli.cluster_url;
            const tsClient = require('teraslice-client-js')({
                host: cliConfig.cluster_url
            });

            const jobSpec = await tsClient.jobs.wrap(jobId).config();
            reply.yellow(`Current Job File on Cluster ${cliConfig.cluster}:`);
            console.log(JSON.stringify(jobSpec, null, 4));
            // display diffs of local job file with cluster job file
            const excludeList = ['_context', 'job_id', '_updated', '_created'];
            // check if there's any diffs
            let jobDiff = false;
            _.each(jobSpec, (value, key) => {
                if (!excludeList.includes(key)) {
                    const obj = cliConfig.job_file_content[key];
                    if (jsonDiff.diff(obj, jobSpec[key]) != null) {
                        jobDiff = true;
                    }
                }
            });
            if (jobDiff) {
                reply.error('Job file differences local -> cluster:');
                _.each(jobSpec, (value, key) => {
                    if (!excludeList.includes(key)) {
                        const diffed = jsonDiff.diff(cliConfig.job_file_content[key], jobSpec[key]);
                        if (diffed != null) {
                            console.log(`${key}:`);
                            console.log(diffed);
                        }
                    }
                });
            } else {
                reply.green(`Job definition matches local -> cluster (${cliConfig.cluster})`);
            }
        } else {
            // view job on cluster
            const response = await terasliceClient.jobs.wrap(cliConfig.deets.id).config();
            reply.yellow(`Current Job File on Cluster ${cliConfig.cluster}:`);
            console.log(JSON.stringify(response, null, 4));
        }
>>>>>>> cecac662
    }

    async function errors() {
        await checkForId();
        const response = await terasliceClient.jobs.wrap(cliConfig.job_id).errors();
        if (response.length === 0) {
            console.log(`job_id:${cliConfig.job_id} no errors`);
        } else {
            let count = 0;
            const size = parseInt(cliConfig.size, 10);
            console.log(`Errors job_id:${cliConfig.job_id}`);
            _.each(response, (error) => {
                _.each(error, (value, key) => {
                    console.log(`${key} : ${value}`);
                });
                count += 1;
<<<<<<< HEAD
                console.log('-'.repeat(80));
                if (count >= size) {
                    return false;
                }
=======
                console.log('--------------------------------------------------------------------------------------');
                return count < size;
>>>>>>> cecac662
            });
        }
    }

    async function displayJobs(jobs, file = false) {
        const headerJobs = await setHeaderDefaults(file);
        let jobsParsed = '';
        if (cliConfig.output_style === 'txt') {
            jobsParsed = await parseJobResponseTxt(jobs, file);
        } else {
            jobsParsed = await parseJobResponse(jobs, file);
        }
        await display.display(headerJobs, jobsParsed, cliConfig.output_style);
    }

    async function displayJobsList(jobs, file = false) {
        const headerJobs = ['job_id', 'name', 'lifecycle', 'slicers', 'workers', '_created', '_updated'];
        let jobsParsed = '';
        if (cliConfig.output_style === 'txt') {
            jobsParsed = await parseJobResponseTxt(jobs, true);
        } else {
            jobsParsed = await parseJobResponse(jobs, file, true);
        }
        await display.display(headerJobs, jobsParsed, cliConfig.output_style);
    }


    async function setAction(action, tense) {
        if (action === 'stop' && tense === 'past') {
            return 'stopped';
        }
        if (action === 'stop' && tense === 'present') {
            return 'stopping';
        }
        if (action === 'start' && tense === 'past') {
            return 'started';
        }
        if (action === 'stop' && tense === 'present') {
            return 'starting';
        }
        if (action === 'pause' && tense === 'past') {
            return 'paused';
        }
        if (action === 'stop' && tense === 'present') {
            return 'pausing';
        }
        if (action === 'restart' && tense === 'past') {
            return 'restarted';
        }
        if (action === 'restart' && tense === 'present') {
            return 'restarting';
        }
        if (action === 'resume' && tense === 'past') {
            return 'resumed';
        }
        if (action === 'resume' && tense === 'present') {
            return 'resuming';
        }

        return action;
    }

    async function displayInfo() {
        const header = ['host', 'state_file'];
        const rows = [];
        if (cliConfig.output_style === 'txt') {
            const row = {};
            row.host = cliConfig.hostname;
            row.state_file = cliConfig.state_file;
            rows.push(row);
        } else {
            const row = [];
            row.push(cliConfig.hostname);
            row.push(cliConfig.state_file);
            rows.push(row);
        }

        await display.display(header, rows, cliConfig.output_style);
    }
    async function parseJobResponseTxt(response, isList = false) {
        if (!isList) {
            _.each(response, (value, node) => {
                if (_.has(response[node], 'slicer.workers_active')) {
                    response[node].workers_active = response[node].slicer.workers_active;
                } else {
                    response[node].workers_active = 0;
                }
            });
        }
        return response;
    }

    async function parseJobResponse(response, file = false, isList = false) {
        const rows = [];

        _.each(response, (value, node) => {
            const row = [];
            row.push(response[node].job_id);
            row.push(response[node].name);
            if (!file || !isList) {
                row.push(response[node]._status);
            }
            row.push(response[node].lifecycle);
            row.push(response[node].slicers);
            row.push(response[node].workers);
            if (!isList) {
                if (_.has(response[node], 'slicer.workers_active')) {
                    row.push(response[node].slicer.workers_active);
                } else {
                    row.push(0);
                }
            }
            row.push(response[node]._created);
            row.push(response[node]._updated);
            rows.push(row);
        });
        return rows;
    }

    async function setHeaderDefaults(file = false) {
        let defaults = [];
        if (file) {
            defaults = ['job_id', 'name', 'lifecycle', 'slicers', 'workers', 'workers_active', '_created', '_updated'];
        } else {
            defaults = ['job_id', 'name', '_status', 'lifecycle', 'slicers', 'workers', 'workers_active', '_created', '_updated'];
        }
        return defaults;
    }

    async function changeStatus(jobs, action) {
        console.log(`> Waiting for jobs to ${action}`);
        const response = jobs.map((job) => {
            if (action === 'stop') {
                return terasliceClient.jobs.wrap(job.job_id).stop()
                    .then((stopResponse) => {
                        if (stopResponse.status.status === 'stopped' || stopResponse.status === 'stopped') {
                            return setAction(action, 'past')
                                .then((setActionResult) => {
                                    console.log('> job: %s %s', job.job_id, setActionResult);
                                });
                        } else {
                            return setAction(action, 'present')
                                .then((setActionResult) => {
                                    console.log('> job: %s error %s', job.job_id, setActionResult);
                                });
                        }
                    });
            }
            if (action === 'start') {
                return terasliceClient.jobs.wrap(job.job_id).start()
                    .then((startResponse) => {
                        if (startResponse.job_id === job.job_id) {
                            return setAction(action, 'past')
                                .then((setActionResult) => {
                                    console.log('> job: %s %s', job.job_id, setActionResult);
                                });
                        } else {
                            return setAction(action, 'present')
                                .then((setActionResult) => {
                                    console.log('> job: %s error %s', job.job_id, setActionResult);
                                });
                        }
                    });
            }
            if (action === 'resume') {
                return terasliceClient.jobs.wrap(job.job_id).resume()
                    .then((resumeResponse) => {
                        if (resumeResponse.status.status === 'running' || resumeResponse.status === 'running') {
                            return setAction(action, 'past')
                                .then((setActionResult) => {
                                    console.log('> job: %s %s', job.job_id, setActionResult);
                                });
                        } else {
                            return setAction(action, 'present')
                                .then((setActionResult) => {
                                    console.log('> job: %s error %s', job.job_id, setActionResult);
                                });
                        }
                    });
            }
            if (action === 'pause') {
                return terasliceClient.jobs.wrap(job.job_id).pause()
                    .then((pauseResponse) => {
                        if (pauseResponse.status.status === 'paused' || pauseResponse.status === 'paused') {
                            return setAction(action, 'past')
                                .then((setActionResult) => {
                                    console.log('> job: %s %s', job.job_id, setActionResult);
                                });
                        } else {
                            return setAction(action, 'present')
                                .then((setActionResult) => {
                                    reply.error('> job: %s error %s', job.job_id, setActionResult);
                                });
                        }
                    });
            }
        });
        return Promise.all(response);
    }

    async function controllerStatus(result, jobStatus, controllerList) {
        const jobs = [];
        for (const item of result) {
            if (jobStatus === 'running' || jobStatus === 'failing') {
                _.set(item, 'slicer', _.find(controllerList, { job_id: `${item.job_id}` }));
            } else {
                item.slicer = 0;
            }
            jobs.push(item);
        }
        return jobs;
    }

    return {
        errors,
        list,
        pause,
        recover,
        restart,
        resume,
        run,
        save,
        start,
        status,
        stop,
        workers,
        view,
    };
};<|MERGE_RESOLUTION|>--- conflicted
+++ resolved
@@ -48,7 +48,6 @@
         if (cliConfig.all_jobs) {
             jobs = await save();
         } else {
-<<<<<<< HEAD
             await checkForId();
             jobs = await save(false);
             const id = _.find(jobs, { job_id: cliConfig.job_id });
@@ -56,22 +55,6 @@
                 jobs = [];
                 jobs.push(id);
                 console.log(`Stop job: ${cliConfig.job_id}`);
-=======
-            if (cliConfig.all_jobs) {
-                jobs = await save();
-            } else {
-                jobs = await save(false);
-                const id = _.find(jobs, { job_id: cliConfig.deets.id });
-                if (id !== undefined) {
-                    jobs = [];
-                    jobs.push(id);
-                    console.log(`Stop job: ${cliConfig.deets.id}`);
-                }
-            }
-            if (jobs.length === 0) {
-                reply.error(`No jobs to ${action}`);
-                return null;
->>>>>>> cecac662
             }
         }
         if (jobs.length === 0) {
@@ -118,7 +101,6 @@
                     await annotation.add(_.startCase(action));
                 }
             }
-<<<<<<< HEAD
         }
         return allJobsStopped;
     }
@@ -126,44 +108,6 @@
     async function checkForId() {
         if (!_.has(cliConfig, 'job_id')) {
             reply.fatal('job id required');
-=======
-        } else {
-            const jobs = [];
-            jobs.push(jobContents.__metadata.cli);
-            await changeStatus(jobs, action);
-        }
-    }
-
-    async function updateJobFile() {
-        const jobContents = cliConfig.job_file_content;
-        const jobFilePath = cliConfig.job_file_path;
-        _.set(jobContents, '__metadata.cli.cluster', cliConfig.cluster);
-        _.set(jobContents, '__metadata.cli.cluster_url', cliConfig.cluster_url);
-        _.set(jobContents, '__metadata.cli.version', cliConfig.version);
-        _.set(jobContents, '__metadata.cli.job_id', cliConfig.job_id);
-        _.set(jobContents, '__metadata.cli.updated', datetime.create()
-            .format('m/d/Y H:M:S'));
-        await createJsonFile(jobFilePath, jobContents);
-        reply.green('Updated job file with cli metadata');
-    }
-
-    async function register() {
-        // TODO error checking
-        await asset.load();
-        const jobContents = cliConfig.job_file_content;
-        const registeredResponse = await terasliceClient.jobs.submit(jobContents, !cliConfig.run);
-
-        if (registeredResponse) {
-            cliConfig.job_id = registeredResponse.id();
-        } else {
-            cliConfig.job_id = cliConfig.job_file_content.cli.job_id;
-        }
-
-        reply.green(`Successfully registered job: ${cliConfig.job_id} on ${cliConfig.cluster}`);
-        await updateJobFile();
-        if (cliConfig.run) {
-            reply.green(`New job started on ${cliConfig.cluster}`);
->>>>>>> cecac662
         }
     }
     async function start(action = 'start') {
@@ -237,17 +181,10 @@
 
 
     async function workers() {
-<<<<<<< HEAD
         await checkForId();
         const response = await terasliceClient.jobs.wrap(cliConfig.job_id)
             .changeWorkers(cliConfig.action, cliConfig.num);
         console.log(`> job: ${cliConfig.job_id} ${response}`);
-=======
-        const response = await terasliceClient.jobs
-            .wrap(cliConfig.deets.id)
-            .changeWorkers(cliConfig.action, cliConfig.num);
-        await reply.green(response);
->>>>>>> cecac662
     }
 
     async function pause() {
@@ -379,58 +316,10 @@
     }
 
     async function view() {
-<<<<<<< HEAD
         // view job on cluster
         await checkForId();
         const response = await terasliceClient.jobs.wrap(cliConfig.job_id).config();
         console.log(JSON.stringify(response, null, 4));
-=======
-        // view job on cluster using details from job file
-        if (cliConfig.deets.file != null) {
-            await checks.returnJobData();
-            const jobId = cliConfig.job_file_content.__metadata.cli.job_id;
-            cliConfig.cluster = cliConfig.job_file_content.__metadata.cli.cluster;
-            cliConfig.cluster_url = cliConfig.job_file_content.__metadata.cli.cluster_url;
-            const tsClient = require('teraslice-client-js')({
-                host: cliConfig.cluster_url
-            });
-
-            const jobSpec = await tsClient.jobs.wrap(jobId).config();
-            reply.yellow(`Current Job File on Cluster ${cliConfig.cluster}:`);
-            console.log(JSON.stringify(jobSpec, null, 4));
-            // display diffs of local job file with cluster job file
-            const excludeList = ['_context', 'job_id', '_updated', '_created'];
-            // check if there's any diffs
-            let jobDiff = false;
-            _.each(jobSpec, (value, key) => {
-                if (!excludeList.includes(key)) {
-                    const obj = cliConfig.job_file_content[key];
-                    if (jsonDiff.diff(obj, jobSpec[key]) != null) {
-                        jobDiff = true;
-                    }
-                }
-            });
-            if (jobDiff) {
-                reply.error('Job file differences local -> cluster:');
-                _.each(jobSpec, (value, key) => {
-                    if (!excludeList.includes(key)) {
-                        const diffed = jsonDiff.diff(cliConfig.job_file_content[key], jobSpec[key]);
-                        if (diffed != null) {
-                            console.log(`${key}:`);
-                            console.log(diffed);
-                        }
-                    }
-                });
-            } else {
-                reply.green(`Job definition matches local -> cluster (${cliConfig.cluster})`);
-            }
-        } else {
-            // view job on cluster
-            const response = await terasliceClient.jobs.wrap(cliConfig.deets.id).config();
-            reply.yellow(`Current Job File on Cluster ${cliConfig.cluster}:`);
-            console.log(JSON.stringify(response, null, 4));
-        }
->>>>>>> cecac662
     }
 
     async function errors() {
@@ -447,15 +336,10 @@
                     console.log(`${key} : ${value}`);
                 });
                 count += 1;
-<<<<<<< HEAD
                 console.log('-'.repeat(80));
                 if (count >= size) {
                     return false;
                 }
-=======
-                console.log('--------------------------------------------------------------------------------------');
-                return count < size;
->>>>>>> cecac662
             });
         }
     }
