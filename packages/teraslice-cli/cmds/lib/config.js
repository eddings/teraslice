'use strict';

const _ = require('lodash');
const path = require('path');
const url = require('url');
const yaml = require('node-yaml');
const fs = require('fs');

const homeDir = require('os').homedir();
const process = require('process');
const reply = require('./reply')();

module.exports = (cliConfig, command) => {
    function returnConfigData() {
        cliConfig.version = require('../../package.json').version;
        cliConfig.cluster_manager_type = 'native';
        // read config file
        cliConfig.configFile = createConfigFile(cliConfig);
        cliConfig.config = yaml.readSync(cliConfig.configFile);

        // set output format
        cliConfig.output_style = cliConfig.o;
        // set annotation
        if (cliConfig.n === '' || cliConfig.n === undefined) {
            cliConfig.add_annotation = false;
        } else {
            cliConfig.add_annotation = true;
            cliConfig.annotation_env = cliConfig.n;
        }

        if (!_.has(cliConfig, 'baseDir')) {
            cliConfig.baseDir = process.cwd();
        }

        // tjm command config
        if (command.startsWith('tjm')) {
            if (command === 'tjm:register') {
                cliConfig.cluster = getCluster(cliConfig);
                cliConfig.cluster_url = cliConfig.l ? 'http://localhost:5678' : getClusterHost(cliConfig);
            }

            if (command === 'tjm:init') {
                return;
            }

            if (_.has(cliConfig, 'cluster')) {
                cliConfig.cluster_url = getClusterHost(cliConfig);
            }
            const jobFile = require('./job_file')(cliConfig);

            if (command === 'tjm:reset' || command === 'tjm:register') {
                jobFile.read(false);
            } else {
                jobFile.read();
            }

            if (_.has(cliConfig.job_file_content, '__metadata.cli')) {
                cliConfig.cluster_url = cliConfig.job_file_content.__metadata.cli.cluster;
                cliConfig.job_id = cliConfig.job_file_content.__metadata.cli.job_id;
                let match = false;
                _.each(cliConfig.config.clusters, (clusterAliasItem, clusterAlias) => {
                    if (clusterAliasItem.host === cliConfig.cluster_url) {
                        cliConfig.cluster = clusterAlias;
                        match = true;
                    }
                });
                if (!match) {
                    cliConfig.cluster = cliConfig.cluster_url;
                }
            }

            if (cliConfig.localhost) {
                cliConfig.cluster = 'localhost';
                cliConfig.cluster_url = 'http://localhost:5678';
            }

            if (!_.has(cliConfig, 'cluster_url') && command !== 'tjm:reset') {
                reply.fatal('cluster is required with an unregistered job');
            }
            return;
        }


        if (command === 'aliases:list') {
            return;
        }

        if (command === 'assets:status' || command === 'assets:deploy' || command === 'assetts:replace') {
            if (!cliConfig.all && cliConfig.cluster_sh === undefined) {
                reply.fatal('error, specify cluster  or use --all');
            }
            if (!cliConfig.all) {
                cliConfig.cluster = getCluster(cliConfig);
                cliConfig.cluster_url = cliConfig.l ? 'http://localhost:5678' : getClusterHost(cliConfig);
            }


            return;
        }

<<<<<<< HEAD
        if (command.startsWith('assets:init')) {
=======
        if (command === 'assets:status') {
            if (_.has(cliConfig.deets, 'cluster')) {
                cliConfig.cluster = cliConfig.deets.cluster;
                if (_.has(cliConfig.config.clusters, cliConfig.deets.cluster)) {
                    cliConfig.cluster_url = getClusterHost(cliConfig);
                    const type = cliConfig.config.clusters[cliConfig.cluster].cluster_manager_type;
                    cliConfig.cluster_manager_type = type;
                } else {
                    reply.fatal(`cluster alias ${cliConfig.deets.cluster} not defined`);
                }
            }
>>>>>>> cecac662
            return;
        }

        if (command === 'aliases:add' || command === 'aliases:remove' || command === 'aliases:update') {
            cliConfig.cluster = cliConfig.cluster_sh;
        } else {
            cliConfig.cluster = getCluster(cliConfig);
            cliConfig.cluster_url = cliConfig.l ? 'http://localhost:5678' : getClusterHost(cliConfig);
            if (cliConfig.status) {
                cliConfig.statusList = _.split(cliConfig.status, ',');
            } else {
                cliConfig.statusList = ['running', 'failing'];
            }
<<<<<<< HEAD

=======
            if (_.has(cliConfig, 'deets.cluster')) {
                cliConfig.cluster = cliConfig.deets.cluster;
                if (_.has(cliConfig.config.clusters, cliConfig.deets.cluster)) {
                    cliConfig.cluster_url = getClusterHost(cliConfig);
                    const type = cliConfig.config.clusters[cliConfig.cluster].cluster_manager_type;
                    cliConfig.cluster_manager_type = type;
                } else {
                    reply.fatal(`cluster alias ${cliConfig.deets.cluster} not defined`);
                }
            } else {
                cliConfig.c = undefined;
                cliConfig.cluster_url = cliConfig.l ? 'http://localhost:5678' : getClusterHost(cliConfig);
            }
            if (!cliConfig.cluster_url) {
                reply.fatal('Use -c to specify a cluster or use -l for localhost');
            }
>>>>>>> cecac662
            cliConfig.hostname = url.parse(cliConfig.cluster_url).hostname;
            cliConfig.all_jobs = !(cliConfig.a === undefined || cliConfig.a === false);

            // set the state file name
            if (cliConfig.d) {
                cliConfig.state_file = path.join(cliConfig.d, `${cliConfig.cluster}-state.json`);
            } else {
                cliConfig.state_file = path.join(cliConfig.config.paths.job_state_dir, `${cliConfig.cluster}-state.json`);
            }
<<<<<<< HEAD
=======
            if (cliConfig.cluster_manager_type !== undefined) {
                const type = cliConfig.config.clusters[cliConfig.cluster].cluster_manager_type;
                cliConfig.cluster_manager_type = type;
            }
>>>>>>> cecac662
        }
    }


    function getCluster(config) {
        let cluster = '';
        if (config.cluster_sh in config.config.clusters) {
            cluster = config.cluster_sh;
        }
        return cluster;
    }

    function getClusterHost(config) {
        let clusterUrl = '';
        if (config.cluster_sh in config.config.clusters) {
            clusterUrl = config.config.clusters[config.cluster_sh].host;
        } else {
            clusterUrl = _urlCheck(config.cluster_sh);
        }
        return clusterUrl;
    }

    function createConfigFile() {
        const configDir = `${homeDir}/.teraslice`;
        const configFile = `${configDir}/config-cli.yaml`;
        const defaultConfigData = {
            clusters:
<<<<<<< HEAD
               { localhost: { host: 'http://localhost:5678' } },
            paths: { job_state_dir: `${configDir}/job_state_files` }
=======
               { localhost: { host: 'http://localhost:5678', cluster_manager_type: 'native' } },
            paths: {
                job_state_dir: `${configDir}/job_state_files`,
                asset_dir: `${configDir}/assets`
            }
>>>>>>> cecac662
        };
        if (!fs.existsSync(configDir)) {
            fs.mkdirSync(configDir);
        }
        if (!fs.existsSync(defaultConfigData.paths.job_state_dir)) {
            fs.mkdirSync(defaultConfigData.paths.job_state_dir);
        }

        if (!fs.existsSync(configFile)) {
            yaml.writeSync(configFile, defaultConfigData);
        }

        return configFile;
    }

    function stateFileHandler() {
        let fName = cliConfig.job_file;

        if (!fName) {
            reply.fatal('Missing the job file!');
        }

        if (fName.lastIndexOf('.json') !== fName.length - 5) {
            fName += '.json';
        }

        const jobFilePath = path.join(process.cwd(), fName);
        let jobContents;

        try {
            jobContents = require(jobFilePath);
        } catch (err) {
            reply.fatal(`Sorry, can't find the JSON file: ${fName}`);
        }

        if (_.isEmpty(jobContents)) {
            reply.fatal('JSON file contents cannot be empty');
        }

        cliConfig.job_file_path = jobFilePath;
        cliConfig.job_file_content = jobContents;
    }

    function _urlCheck(inUrl) {
        // check that url starts with http:// but allow for https://
        const defaultPort = 5678;
        let outUrl = '';
        if (inUrl === '') {
            reply.fatal('empty url');
        }
        if (inUrl.indexOf(':') === -1) {
            outUrl = inUrl.indexOf('http') === -1 ? `http://${inUrl}:${defaultPort}` : `${inUrl}:${defaultPort}`;
        } else {
            outUrl = inUrl.indexOf('http') === -1 ? `http://${inUrl}` : inUrl;
        }
        return outUrl;
    }

    return {
        returnConfigData,
        stateFileHandler,
        getClusterHost,
        _urlCheck
    };
};<|MERGE_RESOLUTION|>--- conflicted
+++ resolved
@@ -98,21 +98,7 @@
             return;
         }
 
-<<<<<<< HEAD
         if (command.startsWith('assets:init')) {
-=======
-        if (command === 'assets:status') {
-            if (_.has(cliConfig.deets, 'cluster')) {
-                cliConfig.cluster = cliConfig.deets.cluster;
-                if (_.has(cliConfig.config.clusters, cliConfig.deets.cluster)) {
-                    cliConfig.cluster_url = getClusterHost(cliConfig);
-                    const type = cliConfig.config.clusters[cliConfig.cluster].cluster_manager_type;
-                    cliConfig.cluster_manager_type = type;
-                } else {
-                    reply.fatal(`cluster alias ${cliConfig.deets.cluster} not defined`);
-                }
-            }
->>>>>>> cecac662
             return;
         }
 
@@ -126,26 +112,6 @@
             } else {
                 cliConfig.statusList = ['running', 'failing'];
             }
-<<<<<<< HEAD
-
-=======
-            if (_.has(cliConfig, 'deets.cluster')) {
-                cliConfig.cluster = cliConfig.deets.cluster;
-                if (_.has(cliConfig.config.clusters, cliConfig.deets.cluster)) {
-                    cliConfig.cluster_url = getClusterHost(cliConfig);
-                    const type = cliConfig.config.clusters[cliConfig.cluster].cluster_manager_type;
-                    cliConfig.cluster_manager_type = type;
-                } else {
-                    reply.fatal(`cluster alias ${cliConfig.deets.cluster} not defined`);
-                }
-            } else {
-                cliConfig.c = undefined;
-                cliConfig.cluster_url = cliConfig.l ? 'http://localhost:5678' : getClusterHost(cliConfig);
-            }
-            if (!cliConfig.cluster_url) {
-                reply.fatal('Use -c to specify a cluster or use -l for localhost');
-            }
->>>>>>> cecac662
             cliConfig.hostname = url.parse(cliConfig.cluster_url).hostname;
             cliConfig.all_jobs = !(cliConfig.a === undefined || cliConfig.a === false);
 
@@ -155,13 +121,6 @@
             } else {
                 cliConfig.state_file = path.join(cliConfig.config.paths.job_state_dir, `${cliConfig.cluster}-state.json`);
             }
-<<<<<<< HEAD
-=======
-            if (cliConfig.cluster_manager_type !== undefined) {
-                const type = cliConfig.config.clusters[cliConfig.cluster].cluster_manager_type;
-                cliConfig.cluster_manager_type = type;
-            }
->>>>>>> cecac662
         }
     }
 
@@ -189,16 +148,8 @@
         const configFile = `${configDir}/config-cli.yaml`;
         const defaultConfigData = {
             clusters:
-<<<<<<< HEAD
                { localhost: { host: 'http://localhost:5678' } },
             paths: { job_state_dir: `${configDir}/job_state_files` }
-=======
-               { localhost: { host: 'http://localhost:5678', cluster_manager_type: 'native' } },
-            paths: {
-                job_state_dir: `${configDir}/job_state_files`,
-                asset_dir: `${configDir}/assets`
-            }
->>>>>>> cecac662
         };
         if (!fs.existsSync(configDir)) {
             fs.mkdirSync(configDir);
