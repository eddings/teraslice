import Reply from '../cmds/lib/reply';

const reply = new Reply();

export default class TjmUtil {
    client: any;
    job: any;

    constructor(client: any, job: any) {
        this.client = client;
        this.job = job;
    }

    async start() {
        try {
            const startResult = await this.client.jobs.wrap(this.job.id).start();

            if (!startResult.job_id || startResult.job_id !== this.job.id) {
                reply.fatal(`Could not start ${this.job.name} on ${this.job.clusterUrl}`);
            }

            reply.green(`Started ${this.job.name} on ${this.job.clusterUrl}`);
        } catch (e) {
            if (e.message.includes('is currently running')) {
                reply.green(`> job: ${this.job.name}, id: ${this.job.id} is running on ${this.job.clusterUrl}`);
                return;
            }

            reply.fatal(e.message);
        }
    }

    async stop(): Promise<void> {
        const terminalStatuses: string[] = [
            'stopped',
            'completed',
            'terminated',
            'failed',
            'rejected',
            'aborted'
        ];

        try {
<<<<<<< HEAD
            const status: string = await this.client.jobs.wrap(this.job.jobId).status();
=======
            const status = await this.client.jobs.wrap(this.job.id).status();
>>>>>>> 8d4e4377

            if (status === 'stopping') {
                reply.green(`job: ${this.job.name} is stopping, wait for job to stop`);
                await this.client.jobs.wrap(this.job.id).waitForStatus('stopped');
                reply.green(`Stopped job ${this.job.name} on ${this.job.clusterUrl}`);
                return;
            }

            if (terminalStatuses.includes(status)) {
                reply.green(`job: ${this.job.name}, job id: ${this.job.id}, is not running.  Current status is ${status} on cluster: ${this.job.clusterUrl}`);
            } else {
                reply.green(`attempting to stop job: ${this.job.name}, job id: ${this.job.id}, on cluster ${this.job.clusterUrl}`);
                const response = await this.client.jobs.wrap(this.job.id).stop();
                const jobStatus = response.status.status || response.status;

                if (jobStatus !== 'stopped') {
                    reply.fatal(`Could not stop ${this.job.name} on ${this.job.clusterUrl}`);
                }

                reply.green(`Stopped job ${this.job.name} on ${this.job.clusterUrl}`);
            }
        } catch (e) {
            reply.fatal(e);
        }
    }
}<|MERGE_RESOLUTION|>--- conflicted
+++ resolved
@@ -41,11 +41,7 @@
         ];
 
         try {
-<<<<<<< HEAD
-            const status: string = await this.client.jobs.wrap(this.job.jobId).status();
-=======
             const status = await this.client.jobs.wrap(this.job.id).status();
->>>>>>> 8d4e4377
 
             if (status === 'stopping') {
                 reply.green(`job: ${this.job.name} is stopping, wait for job to stop`);
