import * as ts from '@terascope/utils';
import ipaddr from 'ipaddr.js';
import { isIP as checkIP, isIPv6 } from 'net';
// @ts-ignore
import ip6addr from 'ip6addr';
import isCidr from 'is-cidr';
import PhoneValidator from 'awesome-phonenumber';
import validator from 'validator';
import * as url from 'valid-url';
import { JoinGeoShape } from '@terascope/types';

import {
    FQDNOptions,
    HashConfig,
    LengthConfig,
    PostalCodeLocale,
    ArgsISSNOptions,
    MACAddress
} from './interfaces';

import * as i from '../interfaces';

export const respoitory: i.Repository = {
    isBoolean: { fn: isBoolean, config: {} },
    isBooleanLike: { fn: isBooleanLike, config: {} },
    isEmail: { fn: isEmail, config: {} },
<<<<<<< HEAD
    validValue: {
        fn: isValid,
        config: {
            // TODO: doing this to get type JSON, need to allow 'any' type
            invalid: { type: 'Object', array: true }
        }
    },
=======
>>>>>>> 654398e7
    isGeoJSON: { fn: isGeoJSON, config: {} },
    isGeoPoint: { fn: isGeoPoint, config: {} },
    isGeoShapePoint: { fn: isGeoShapePoint, config: {} },
    isGeoShapePolygon: { fn: isGeoShapePolygon, config: {} },
    isGeoShapeMultiPolygon: { fn: isGeoShapeMultiPolygon, config: {} },
    isIP: { fn: isIP, config: {} },
    isISDN: { fn: isISDN, config: {} },
    isMacAddress: {
        fn: isMacAddress,
        config: {
            delimiter: { type: 'String', array: true }
        }
    },
    isNumber: { fn: isNumber, config: {} },
    isInteger: { fn: isInteger, config: {} },
    inNumberRange: {
        fn: inNumberRange,
        config: {
            min: { type: 'Number' },
            max: { type: 'Number' },
            inclusive: { type: 'Boolean' }
        }
    },
    isString: { fn: isString, config: {} },
    isUrl: { fn: isUrl, config: {} },
    isUUID: { fn: isUUID, config: {} },
    contains: {
        fn: contains,
        config: {
            value: { type: 'String' }
        }
    },
    equals: {
        fn: equals,
        config: { value: { type: 'String' } }
    },
    isAlpha: {
        fn: isAlpha,
        config: {
            locale: { type: 'String' }
        }
    },
    isAlphanumeric: {
        fn: isAlphanumeric,
        config: {
            locale: { type: 'String' }
        }
    },
    isAscii: { fn: isAscii, config: {} },
    isBase64: { fn: isBase64, config: {} },
<<<<<<< HEAD
    isEmpty: {
        fn: isEmpty,
        config: {
            ignoreWhitespace: { type: 'Boolean' }
        }
    },
    isFQDN: {
        fn: isFQDN,
        config: {
            requireTld: { type: 'Boolean' },
            allowUnderscores: { type: 'Boolean' },
            allowTrailingDot: { type: 'Boolean' },
        }
    },
    isHash: {
        fn: isHash,
        config: {
            algo: { type: 'String' }
        }
    },
    isISBN: { fn: isISBN, config: {} },
    isISO31661Alpha2: { fn: isISO31661Alpha2, config: {} },
=======
    isEmpty: { fn: isEmpty, config: {} },
    isFQDN: { fn: isFQDN, config: {} }, // TODO:
    isHash: { fn: isHash, config: {} },
    isCountryCode: { fn: isCountryCode, config: {} },
>>>>>>> 654398e7
    isISO8601: { fn: isISO8601, config: {} },
    isISSN: {
        fn: isISSN,
        config: {
            caseSensitive: { type: 'Boolean' },
            requireHyphen: { type: 'Boolean' }
        }
    },
    isRFC3339: { fn: isRFC3339, config: {} },
    isJSON: { fn: isJSON, config: {} },
    isLength: {
        fn: isLength,
        config: {
            size: { type: 'Number' },
            min: { type: 'Number' },
            max: { type: 'Number' },
        }
    },
    isMimeType: { fn: isMimeType, config: {} },
    isPostalCode: {
        fn: isPostalCode,
        config: {
            locale: { type: 'String' }
        }
    },
    isRoutableIp: { fn: isRoutableIP, config: {} },
<<<<<<< HEAD
    isNonRoutableIp: { fn: isNonRoutableIP, config: {} },
    inIPRange: {
        fn: inIPRange,
        config: {
            min: { type: 'String' },
            max: { type: 'String' },
            cidr: { type: 'String' }
        }
    }
=======
    isNonRoutableIP: { fn: isNonRoutableIP, config: {} },
    inIPRange: { fn: inIPRange, config: { min: { type: 'String!' }, max: { type: 'String!' }, cidr: { type: 'String!' } } },
    isIPCidr: { fn: isIPCidr, config: {} }
>>>>>>> 654398e7
};

export function isBoolean(input: any): boolean {
    return ts.isBoolean(input);
}

export function isBooleanLike(input: any): boolean {
    return ts.isBooleanLike(input);
}

export function isEmail(input: any): boolean {
    // Email Validation as per RFC2822 standards. Straight from .net helpfiles
    // eslint-disable-next-line
    const regex = /(?:[a-z0-9!#$%&'*+/=?^_`{|}~-]+(?:\.[a-z0-9!#$%&'*+/=?^_`{|}~-]+)*|"(?:[\x01-\x08\x0b\x0c\x0e-\x1f\x21\x23-\x5b\x5d-\x7f]|\\[\x01-\x09\x0b\x0c\x0e-\x7f])*")@(?:(?:[a-z0-9](?:[a-z0-9-]*[a-z0-9])?\.)+[a-z0-9](?:[a-z0-9-]*[a-z0-9])?|\[(?:(?:25[0-5]|2[0-4][0-9]|[01]?[0-9][0-9]?)\.){3}(?:25[0-5]|2[0-4][0-9]|[01]?[0-9][0-9]?|[a-z0-9-]*[a-z0-9]:(?:[\x01-\x08\x0b\x0c\x0e-\x1f\x21-\x5a\x53-\x7f]|\\[\x01-\x09\x0b\x0c\x0e-\x7f])+)\])/;
    if (ts.isString(input) && input.toLowerCase().match(regex)) return true;

    return false;
}

export function isGeoPoint(input: any) {
    const results = ts.parseGeoPoint(input, false);
    return results != null;
}

export function isGeoJSON(input: any) {
    return ts.isGeoJSON(input);
}

export function isGeoShapePoint(input: JoinGeoShape) {
    return ts.isGeoShapePoint(input);
}

export function isGeoShapePolygon(input: JoinGeoShape) {
    return ts.isGeoShapePolygon(input);
}

export function isGeoShapeMultiPolygon(input: JoinGeoShape) {
    return ts.isGeoShapeMultiPolygon(input);
}

export function isIP(input: any) {
    if (checkIP(input) === 0) return false;

    // needed to check for inputs like - '::192.168.1.18'
    if (input.includes(':') && input.includes('.')) return false;

    return true;
}

export function isRoutableIP(input: any): boolean {
    if (!isIP(input)) return false;

    const range = ipaddr.parse(input).range();
<<<<<<< HEAD
    const nonRoutable = range === 'private' || range === 'uniqueLocal';

    return !nonRoutable;
}

export function isNonRoutableIP(input: any): boolean {
    return !isRoutableIP(input);
=======

    return range !== 'private' && range !== 'uniqueLocal';
}

export function isNonRoutableIP(input: any): boolean {
    if (!isIP(input)) return false;

    const range = ipaddr.parse(input).range();

    return range === 'private' || range === 'uniqueLocal';
>>>>>>> 654398e7
}

export function isIPCidr(input: any) {
    if (isCidr(input) > 0) return true;

    return false;
}

export function inIPRange(input: any, args: { min?: string; max?: string; cidr?: string }) {
    const MIN_IPV4_IP = '0.0.0.0';
    const MAX_IPV4_IP = '255.255.255.255';
    const MIN_IPV6_IP = '::';
    const MAX_IPV6_IP = 'ffff.ffff.ffff.ffff.ffff.ffff.ffff.ffff';

    if (!isIP(input)) return false;

    // assign min/max ip range values
    if (args.cidr) {
        if (!isIPCidr(args.cidr)) return false;
        return ip6addr.createCIDR(args.cidr).contains(input);
    }

    // assign upper/lower bound even if min or max is missing
    let { min, max } = args;
    if (!min) min = isIPv6(input) ? MIN_IPV6_IP : MIN_IPV4_IP;
    if (!max) max = isIPv6(input) ? MAX_IPV6_IP : MAX_IPV4_IP;

    // min and max must be valid ips, same ip type, and min < max
    if (!isIP(min) || !isIP(max) || isIPv6(min) !== isIPv6(max)
        || ip6addr.compare(max, min) === -1) {
        return false;
    }

    return ip6addr.createAddrRange(min, max).contains(input);
}

export function isISDN(input: any): boolean {
    const phoneNumber = new PhoneValidator(`+${input}`);
    return phoneNumber.isValid();
}

export function isMacAddress(input: any, args?: MACAddress): boolean {
    if (!isString(input)) return false;

    const delimiters = {
        colon: /^([0-9a-fA-F][0-9a-fA-F]:){5}([0-9a-fA-F][0-9a-fA-F])$/,
        space: /^([0-9a-fA-F][0-9a-fA-F]\s){5}([0-9a-fA-F][0-9a-fA-F])$/,
        dash: /^([0-9a-fA-F][0-9a-fA-F]-){5}([0-9a-fA-F][0-9a-fA-F])$/,
        dot: /^([0-9a-fA-F]{4}\.){2}([0-9a-fA-F]{4})$/,
        none: /^([0-9a-fA-F]){12}$/
    };

    const delimiter = args && args.delimiter ? args.delimiter : 'any';

    if (delimiter === 'any') {
        return Object.keys(delimiters).some((d) => delimiters[d].test(input));
    }

    if (Array.isArray(delimiter)) {
        return delimiter.some((d) => delimiters[d].test(input));
    }

    return delimiters[delimiter].test(input);
}

export function inNumberRange(input: number,
    args: { min?: number; max?: number; inclusive?: boolean }): boolean {
    const min = args.min ? args.min : -Infinity;
    const max = args.max ? args.max : Infinity;

    if (args.inclusive) {
        return (input >= min && input <= max);
    }

    return (input > min && input < max);
}

export function isNumber(input: any): input is number {
    return ts.isNumber(input);
}

export function isInteger(input: any): boolean {
    return ts.isInteger(input);
}

export function isString(input: any): boolean {
    return ts.isString(input);
}

export function isUrl(input: any): boolean {
    if (!isString(input) || url.isUri(input) == null) return false;

    return true;
}

export function isUUID(input: any): boolean {
    return isString(input) && validator.isUUID(input);
}

export function contains(input: any, { value }: { value: string }): boolean {
    return isString(input) && input.includes(value);
}
// TODO: should this do more
export function equals(input: any, { value }: { value: string }): boolean {
    return isString(input) && input === value;
}

export function isAlpha(input: any, args?: { locale: validator.AlphaLocale }): boolean {
    const locale: validator.AlphaLocale = args && args.locale ? args.locale : 'en-US';
    return isString(input) && validator.isAlpha(input, locale);
}

export function isAlphanumeric(input: any,
    args?: { locale: validator.AlphanumericLocale }): boolean {
    const locale: validator.AlphanumericLocale = args && args.locale ? args.locale : 'en-US';
    return isString(input) && validator.isAlphanumeric(input, locale);
}

export function isAscii(input: any): boolean {
    return isString(input) && validator.isAscii(input);
}

export function isBase64(input: any): boolean {
    return isString(input) && validator.isBase64(input);
}

export function isEmpty(input: any, args?: { ignoreWhitespace: boolean }): boolean {
    let value = input;

    if (isString(value) && args && args.ignoreWhitespace) {
        value = value.trim();
    }

    return ts.isEmpty(value);
}

export function isFQDN(input: any, args?: FQDNOptions): boolean {
    const config = {
        require_tld: args?.requireTld || true,
        allow_underscores: args?.allowUnderscores || false,
        allow_trailing_dot: args?.allowTrailingDot || false
    };

    return isString(input) && validator.isFQDN(input, config);
}

export function isHash(input: any, { algo }: HashConfig): boolean {
    return isString(input) && validator.isHash(input, algo);
}

export function isCountryCode(input: any): boolean {
    return isString(input) && validator.isISO31661Alpha2(input);
}

export function isISO8601(input: any): boolean {
    return isString(input) && validator.isISO8601(input);
}

export function isISSN(input: any, args?: ArgsISSNOptions): boolean {
    const config = {
        case_sensitive: args?.caseSensitive || false,
        require_hyphen: args?.requireHyphen || false
    };

    return isString(input) && validator.isISSN(input, config);
}

export function isRFC3339(input: any): boolean {
    return isString(input) && validator.isRFC3339(input);
}

export function isJSON(input: any): boolean {
    return isString(input) && validator.isJSON(input);
}

export function isLength(input: any, { size, min, max }: LengthConfig) {
    if (isString(input)) {
        if (size) return input.length === size;
        if (min || max) return validator.isLength(input, { min, max });
    }
    return false;
}

export function isMimeType(input: any): boolean {
    return isString(input) && validator.isMimeType(input);
}

export function isPostalCode(input: any, { locale }: { locale: 'any' | PostalCodeLocale }): boolean {
    return isString(input) && validator.isPostalCode(input, locale);
}

export function isValidDate(input: any): boolean {
    return !isBoolean(input) && ts.isValidDate(input);
}<|MERGE_RESOLUTION|>--- conflicted
+++ resolved
@@ -24,16 +24,6 @@
     isBoolean: { fn: isBoolean, config: {} },
     isBooleanLike: { fn: isBooleanLike, config: {} },
     isEmail: { fn: isEmail, config: {} },
-<<<<<<< HEAD
-    validValue: {
-        fn: isValid,
-        config: {
-            // TODO: doing this to get type JSON, need to allow 'any' type
-            invalid: { type: 'Object', array: true }
-        }
-    },
-=======
->>>>>>> 654398e7
     isGeoJSON: { fn: isGeoJSON, config: {} },
     isGeoPoint: { fn: isGeoPoint, config: {} },
     isGeoShapePoint: { fn: isGeoShapePoint, config: {} },
@@ -84,7 +74,6 @@
     },
     isAscii: { fn: isAscii, config: {} },
     isBase64: { fn: isBase64, config: {} },
-<<<<<<< HEAD
     isEmpty: {
         fn: isEmpty,
         config: {
@@ -105,14 +94,7 @@
             algo: { type: 'String' }
         }
     },
-    isISBN: { fn: isISBN, config: {} },
-    isISO31661Alpha2: { fn: isISO31661Alpha2, config: {} },
-=======
-    isEmpty: { fn: isEmpty, config: {} },
-    isFQDN: { fn: isFQDN, config: {} }, // TODO:
-    isHash: { fn: isHash, config: {} },
     isCountryCode: { fn: isCountryCode, config: {} },
->>>>>>> 654398e7
     isISO8601: { fn: isISO8601, config: {} },
     isISSN: {
         fn: isISSN,
@@ -139,7 +121,6 @@
         }
     },
     isRoutableIp: { fn: isRoutableIP, config: {} },
-<<<<<<< HEAD
     isNonRoutableIp: { fn: isNonRoutableIP, config: {} },
     inIPRange: {
         fn: inIPRange,
@@ -148,12 +129,8 @@
             max: { type: 'String' },
             cidr: { type: 'String' }
         }
-    }
-=======
-    isNonRoutableIP: { fn: isNonRoutableIP, config: {} },
-    inIPRange: { fn: inIPRange, config: { min: { type: 'String!' }, max: { type: 'String!' }, cidr: { type: 'String!' } } },
+    },
     isIPCidr: { fn: isIPCidr, config: {} }
->>>>>>> 654398e7
 };
 
 export function isBoolean(input: any): boolean {
@@ -207,7 +184,6 @@
     if (!isIP(input)) return false;
 
     const range = ipaddr.parse(input).range();
-<<<<<<< HEAD
     const nonRoutable = range === 'private' || range === 'uniqueLocal';
 
     return !nonRoutable;
@@ -215,18 +191,6 @@
 
 export function isNonRoutableIP(input: any): boolean {
     return !isRoutableIP(input);
-=======
-
-    return range !== 'private' && range !== 'uniqueLocal';
-}
-
-export function isNonRoutableIP(input: any): boolean {
-    if (!isIP(input)) return false;
-
-    const range = ipaddr.parse(input).range();
-
-    return range === 'private' || range === 'uniqueLocal';
->>>>>>> 654398e7
 }
 
 export function isIPCidr(input: any) {
