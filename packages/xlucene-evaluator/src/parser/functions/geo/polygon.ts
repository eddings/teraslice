<<<<<<< HEAD

import { TSError, uniq } from '@terascope/utils';
=======
import { TSError } from '@terascope/utils';
>>>>>>> bd9299c5
import {
    polyHasPoint, makePolygon, polyHasShape, makeCoordinatesFromGeoPoint
} from './helpers';
import { parseGeoPoint } from '../../../utils';
import * as i from '../../interfaces';
import { AnyQuery, ESGeoShapeType } from '../../../translator/interfaces';
import {
    FieldType, GeoShapeRelation, CoordinateTuple
} from '../../../interfaces';
import { isWildCardString, parseWildCard, matchString } from '../../../document-matcher/logic-builder/string';


function validate(params: i.Term[]) {
    const geoPointsParam = params.find((node) => node.field === 'points');
    const geoRelationParam = params.find((node) => node.field === 'relation');
    let relation: GeoShapeRelation;

    if (geoRelationParam) {
        const relationKeys = Object.values(GeoShapeRelation);
        if (!relationKeys.includes(geoRelationParam.value as GeoShapeRelation)) {
            throw new TSError(`relation parameter "${geoRelationParam.value}" is not a valid relation value`);
        }
        relation = geoRelationParam.value as GeoShapeRelation;
    } else {
        relation = GeoShapeRelation.Within;
    }

    if (geoPointsParam == null) throw new Error('geoPolygon query needs to specify a "points" parameter');
    if (!Array.isArray(geoPointsParam.value)) throw new Error('points parameter must be an array');

    const points = geoPointsParam.value.map((node) => {
        if (!node.value) throw new Error('points parameter must be an array of string values');
        return parseGeoPoint(node.value);
    });

    if (points.length < 3) throw new Error('geoPolygon points parameter must have at least three points');

    return { points, relation };
}

const geoPolygon: i.FunctionDefinition = {
    name: 'geoPolygon',
    version: '1',
    create(_field: string, params: any, { logger, typeConfig }) {
        if (!_field || _field === '*') throw new Error('field for geoPolygon cannot be empty or "*"');
        const { points, relation } = validate(params);
        let type: string;

        if (isWildCardString(_field)) {
            const regex = parseWildCard(_field);
            const results: string[] = [];
            // collect all pertinent typeConfig fields to wildcard
            for (const [key] of Object.entries(typeConfig)) {
                if (matchString(key, regex)) results.push(typeConfig[key]);
            }
            const types = uniq(results);
            if (types.length > 1) throw new TSError(`Cannot query geoPolygon against different field types ${JSON.stringify(types)}`);
            [type] = types;
        } else {
            type = typeConfig[_field];
            // can remove the second check when "geo" if fully deprecated
        }

        const targetIsGeoPoint = type === FieldType.GeoPoint
                || type === FieldType.Geo
                || type === undefined;


        function esPolyToPointQuery(field: string) {
            const query: AnyQuery = {
                geo_polygon: {
                    [field]: {
                        points
                    }
                }
            };

            logger.trace('built geo polygon to point query', { query });

            return { query };
        }

        function esPolyToPolyQuery(field: string) {
            const coordinates: CoordinateTuple[][] = [points.map(makeCoordinatesFromGeoPoint)];
            const query: AnyQuery = {
                geo_shape: {
                    [field]: {
                        shape: {
                            type: ESGeoShapeType.Polygon,
                            coordinates
                        },
                        relation
                    }
                }
            };
            logger.trace('built geo polygon to polygon query', { query });

            return { query };
        }

        function polyToGeoPointMatcher() {
            const polygon = makePolygon(points);
            // Nothing matches so return false
            if (polygon == null) return () => false;
            return polyHasPoint(polygon);
        }

        function polyToSGeoShapeMatcher() {
            const polygon = makePolygon(points);
            if (polygon == null) return () => false;
            return polyHasShape(polygon, relation);
        }

        return {
            match: targetIsGeoPoint ? polyToGeoPointMatcher() : polyToSGeoShapeMatcher(),
            toElasticsearchQuery: targetIsGeoPoint ? esPolyToPointQuery : esPolyToPolyQuery
        };
    }
};

export default geoPolygon;<|MERGE_RESOLUTION|>--- conflicted
+++ resolved
@@ -1,9 +1,4 @@
-<<<<<<< HEAD
-
 import { TSError, uniq } from '@terascope/utils';
-=======
-import { TSError } from '@terascope/utils';
->>>>>>> bd9299c5
 import {
     polyHasPoint, makePolygon, polyHasShape, makeCoordinatesFromGeoPoint
 } from './helpers';
