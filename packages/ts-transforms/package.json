{
    "name": "ts-transforms",
<<<<<<< HEAD
    "version": "0.24.0",
=======
    "version": "0.23.3",
>>>>>>> 4b338f48
    "description": "An ETL framework built upon xlucene-evaluator",
    "homepage": "https://github.com/terascope/teraslice/tree/master/packages/ts-transforms#readme",
    "bugs": {
        "url": "https://github.com/terascope/teraslice/issues"
    },
    "repository": {
        "type": "git",
        "url": "git+https://github.com/terascope/teraslice.git"
    },
    "license": "MIT",
    "author": "Terascope, LLC <info@terascope.io>",
    "files": [
        "dist/src/**/*",
        "bin/*"
    ],
    "main": "dist/src/index.js",
    "typings": "dist/src/index.d.ts",
    "bin": {
        "ts-match": "./bin/ts-transform.js",
        "ts-transform": "./bin/ts-transform.js"
    },
    "directories": {
        "lib": "dist/src",
        "test": "test"
    },
    "scripts": {
        "build": "tsc --build",
        "build:watch": "yarn build --watch",
        "prepublishOnly": "yarn build",
        "test": "ts-scripts test . --",
        "test:debug": "ts-scripts test --debug . --",
        "test:watch": "ts-scripts test --watch . --"
    },
    "dependencies": {
        "@terascope/utils": "^0.18.0",
        "@types/graphlib": "^2.1.5",
        "@types/shortid": "^0.0.29",
        "awesome-phonenumber": "^2.15.0",
        "graphlib": "^2.1.7",
        "jexl": "^2.2.1",
        "shortid": "^2.2.14",
        "valid-url": "^1.0.9",
        "validator": "^11.0.0",
        "xlucene-evaluator": "^0.10.3",
        "yargs": "^14.0.0"
    },
    "devDependencies": {
        "@types/jexl": "^2.1.0",
        "@types/valid-url": "^1.0.2",
        "@types/validator": "^10.11.3",
        "@types/yargs": "^13.0.2",
        "execa": "^2.0.4"
    },
    "engines": {
        "node": ">=8.0.0"
    },
    "publishConfig": {
        "access": "public",
        "registry": "https://registry.npmjs.org/"
    },
    "displayName": "Ts Transforms",
    "srcMain": "src/index.ts",
    "terascope": {
        "enableTypedoc": true,
        "testSuite": "unit"
    }
}<|MERGE_RESOLUTION|>--- conflicted
+++ resolved
@@ -1,10 +1,6 @@
 {
     "name": "ts-transforms",
-<<<<<<< HEAD
     "version": "0.24.0",
-=======
-    "version": "0.23.3",
->>>>>>> 4b338f48
     "description": "An ETL framework built upon xlucene-evaluator",
     "homepage": "https://github.com/terascope/teraslice/tree/master/packages/ts-transforms#readme",
     "bugs": {
