{
    "name": "@terascope/teraslice-state-storage",
    "version": "0.7.3",
    "description": "State storage operation api for teraslice",
    "homepage": "https://github.com/terascope/teraslice/tree/master/packages/teraslice-state-storage#readme",
    "bugs": {
        "url": "https://github.com/terascope/teraslice/issues"
    },
    "repository": "git@github.com:terascope/teraslice.git",
    "license": "MIT",
    "author": "Terascope, LLC <info@terascope.io>",
    "files": [
        "dist/src/**/*"
    ],
    "main": "dist/src/index.js",
    "typings": "dist/src/index.d.ts",
    "scripts": {
        "build": "tsc --build",
        "build:watch": "yarn build --watch",
        "prepublishOnly": "yarn build",
        "test": "ts-scripts test . --",
        "test:debug": "ts-scripts test --debug . --",
        "test:watch": "ts-scripts test --watch . --"
    },
    "dependencies": {
<<<<<<< HEAD
        "@terascope/elasticsearch-api": "^2.1.5",
=======
        "@terascope/elasticsearch-api": "^2.1.6",
>>>>>>> 4b338f48
        "@terascope/utils": "^0.18.0",
        "bluebird": "^3.5.5",
        "mnemonist": "^0.30.0"
    },
    "publishConfig": {
        "access": "public",
        "registry": "https://registry.npmjs.org/"
    },
    "displayName": "Teraslice State Storage",
    "srcMain": "src/index.ts",
    "terascope": {
        "enableTypedoc": true,
        "testSuite": "unit"
    }
}<|MERGE_RESOLUTION|>--- conflicted
+++ resolved
@@ -23,11 +23,7 @@
         "test:watch": "ts-scripts test --watch . --"
     },
     "dependencies": {
-<<<<<<< HEAD
-        "@terascope/elasticsearch-api": "^2.1.5",
-=======
         "@terascope/elasticsearch-api": "^2.1.6",
->>>>>>> 4b338f48
         "@terascope/utils": "^0.18.0",
         "bluebird": "^3.5.5",
         "mnemonist": "^0.30.0"
