--- conflicted
+++ resolved
@@ -28,19 +28,9 @@
         "sync": "ts-scripts sync",
         "test": "ts-scripts test"
     },
-<<<<<<< HEAD
-    "displayName": "Teraslice",
-    "homepage": "https://github.com/terascope/teraslice",
-    "documentation": "https://terascope.github.io/teraslice",
     "dependencies": {
         "terafoundation_kafka_connector": "~0.4.2"
     },
-    "bugs": {
-        "url": "https://github.com/terascope/teraslice/issues"
-    },
-=======
-    "dependencies": {},
->>>>>>> 13c5350f
     "devDependencies": {
         "@types/bluebird": "^3.5.27",
         "@types/convict": "^4.2.1",
