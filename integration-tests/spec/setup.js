'use strict';

var _ = require('lodash');
var Promise = require('bluebird');
var misc = require('./misc')();

// We need long timeouts for some of these jobs
jasmine.DEFAULT_TIMEOUT_INTERVAL = 600000;

if (process.stdout.isTTY) {
<<<<<<< HEAD
    var SpecReporter = require('jasmine-spec-reporter').SpecReporter
    jasmine.getEnv().clearReporters()
    jasmine.getEnv().addReporter(new SpecReporter({spec: {
        displayDuration: true
    }}))
=======
    var SpecReporter = require('jasmine-spec-reporter').SpecReporter;
    jasmine.getEnv().clearReporters();
    jasmine.getEnv().addReporter(new SpecReporter({
        spec: {
            displayStacktrace: true,
            displayDuration: true
        }
    }))
>>>>>>> 2fab4923
}

describe('teraslice', function() {

    function dockerUp() {
<<<<<<< HEAD
        console.log(' - Bringing Docker environment up')
        return misc.compose.up({build: ''})
=======
        console.log(' - Bringing Docker environment up');
        return misc.compose.up()
>>>>>>> 2fab4923
    }

    function waitForES() {
        process.stdout.write(' - Waiting for Elasticsearch...');
        return new Promise(function(resolve, reject) {
            var attempts = 0;

            function wait() {
                attempts++;
                misc.es().cat.indices({
                    requestTimeout: 1000
                })
                    .then(function() {
                        console.log(' Ready');
                        resolve()
                    })
                    .catch(function(err) {
                        if (attempts > 50) {
                            console.log(' Giving up');
                            reject('timed out')
                        }
                        else {
                            process.stdout.write('.');
                            setTimeout(wait, 1000)
                        }
                    })
            }

            wait()
        })
    }

    function waitForTeraslice() {
        process.stdout.write(' - Waiting for Teraslice...');
        return new Promise(function(resolve, reject) {
            var attempts = 0;
            var check = misc.teraslice().cluster.state;

            function wait() {
                attempts++;
                check()
                    .then(function() {
                        console.log(' Ready');
                        resolve()
                    })
                    .catch(function(err) {
                        if (attempts > 50) {
                            console.log(' Giving up');
                            reject('timed out')
                        }
                        else {
                            process.stdout.write('.');
                            setTimeout(wait, 1000)
                        }
                    })
            }

            wait()
        })
    }

    function cleanup() {
        console.log(' - Cleaning up teraslice state & prior test results');
        var deletions = [
            misc.es().indices.delete({index: 'teracluster__*', ignore: [404]}),
            misc.es().indices.delete({index: 'test-*', ignore: [404]})
        ];
        return Promise.all(deletions)
    }

    function generateTestData() {
        console.log(' - Making sure example data generated');

        function generate(count, hex) {
            var indexName = 'example-logs-' + count;
            if (hex) {
                indexName += '-hex'
            }
            var job_spec = {
                'name': 'Generate: ' + indexName,
                'lifecycle': 'once',
                'workers': 1,
                'operations': [
                    {
                        '_op': 'elasticsearch_data_generator',
                        'size': count
                    },
                    {
                        '_op': 'elasticsearch_index_selector',
                        'index': indexName,
                        'type': 'events'
                    },
                    {
                        '_op': 'elasticsearch_bulk',
                        'size': 5000
                    }
                ]
            };
            return new Promise(function(resolve, reject) {
                misc.es().indices.stats({index: indexName}, function(err, stats) {
                    if (_.get(stats, '_all.total.docs.count') === count) {
                        resolve();
                        return
                    }
<<<<<<< HEAD
                    console.warn('    - defining index:', indexName, ', reason:', _.get(stats, '_all.total.docs.count', 'index_not_found'))
=======
                    console.warn('    - defining index:', indexName, ', reason:', _.get(stats, '_all.total.docs.count'));
>>>>>>> 2fab4923
                    misc.es().indices.delete({index: indexName}, function() {
                        if (!hex) {
                            resolve(misc.teraslice().jobs.submit(job_spec))
                        }
                        else {
                            job_spec.operations[0].size = count / hex.length;
                            job_spec.operations[0].set_id = 'hexadecimal';
                            job_spec.operations[1].id_field = 'id';
                            resolve(_.map(hex, function(letter) {
                                job_spec.name = `Generate: ${indexName}[${letter}]`;
                                job_spec.operations[0].id_start_key = letter;
                                return misc.teraslice().jobs.submit(job_spec)
                            }))
                        }
                    })
                })
            })
        }

        return Promise.all([
            generate(10),
            generate(1000),
            generate(10000),
            generate(10000, ['d', '3'])
        ])
            .then(_.filter)
            .then(_.flatten)
            .map(job => job.waitForStatus('completed'))
            .catch(function(err) {
                console.error('Data generation failed: ', err);
                process.exit(1)
            })
    }

    var before = [dockerUp, waitForES, waitForTeraslice, cleanup, generateTestData]

    beforeAll(function(done) {
        Promise.resolve(before)
            .mapSeries(f => f())
            .then(function() {
                console.log('Global setup complete. Starting tests...');
                done()
            })
            .catch(function(err) {
                console.error('Setup failed: ', err, ' - `docker-compose logs` may provide clues');
                process.exit(2)
            })
    });

    require('./cases/data/id-reader')();
    require('./cases/data/elasticsearch-bulk')();
    require('./cases/data/reindex')();
    require('./cases/cluster/worker-allocation')();
    require('./cases/cluster/state')();
    require('./cases/validation/job')();
});<|MERGE_RESOLUTION|>--- conflicted
+++ resolved
@@ -8,13 +8,6 @@
 jasmine.DEFAULT_TIMEOUT_INTERVAL = 600000;
 
 if (process.stdout.isTTY) {
-<<<<<<< HEAD
-    var SpecReporter = require('jasmine-spec-reporter').SpecReporter
-    jasmine.getEnv().clearReporters()
-    jasmine.getEnv().addReporter(new SpecReporter({spec: {
-        displayDuration: true
-    }}))
-=======
     var SpecReporter = require('jasmine-spec-reporter').SpecReporter;
     jasmine.getEnv().clearReporters();
     jasmine.getEnv().addReporter(new SpecReporter({
@@ -23,19 +16,13 @@
             displayDuration: true
         }
     }))
->>>>>>> 2fab4923
 }
 
 describe('teraslice', function() {
 
     function dockerUp() {
-<<<<<<< HEAD
-        console.log(' - Bringing Docker environment up')
+        console.log(' - Bringing Docker environment up');
         return misc.compose.up({build: ''})
-=======
-        console.log(' - Bringing Docker environment up');
-        return misc.compose.up()
->>>>>>> 2fab4923
     }
 
     function waitForES() {
@@ -140,11 +127,7 @@
                         resolve();
                         return
                     }
-<<<<<<< HEAD
-                    console.warn('    - defining index:', indexName, ', reason:', _.get(stats, '_all.total.docs.count', 'index_not_found'))
-=======
-                    console.warn('    - defining index:', indexName, ', reason:', _.get(stats, '_all.total.docs.count'));
->>>>>>> 2fab4923
+                    console.warn('    - defining index:', indexName, ', reason:', _.get(stats, '_all.total.docs.count', 'index_not_found'));
                     misc.es().indices.delete({index: indexName}, function() {
                         if (!hex) {
                             resolve(misc.teraslice().jobs.submit(job_spec))
